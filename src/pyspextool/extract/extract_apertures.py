--- conflicted
+++ resolved
@@ -104,97 +104,10 @@
       False
         
     if extract.state['type'] == 'ps':
-<<<<<<< HEAD
         spectra = extract_pointsource(fix_bad_pixels=fix_bad_pixels, use_mean_profile=use_mean_profile,
                                       bad_pixel_thresh=bad_pixel_thresh, optimal_extraction=optimal_extraction,
                                       verbose=verbose)
       
-=======
-
-        #
-        # ========================= Point Source ============================
-        #
-
-        # Grab which orders are being extracted
-
-        z = (extract.state['psdoorders'] == 1)
-
-        #
-        # Now build the various information dictionaries
-        #
-
-        # Background first
-        
-        if extract.state['bgradius'] is not None:
-
-            psbginfo = {'radius': extract.state['bgradius'],
-                        'width': extract.state['bgwidth'],
-                        'degree': extract.state['bgfitdeg']}
-
-        else:
-
-            psbginfo = None
-
-        # Now bad pixels
-        
-        if fix_bad_pixels is True:
-
-            badpixelinfo = {'images':np.asarray(extract.state['rectorders'])[z],
-                            'usemeanprofile':use_mean_profile,
-                            'mask':extract.state['bad_pixel_mask'],
-                            'thresh':bad_pixel_thresh}
-
-            # Add the atmospheric transmission if a wavecal file was used.
-                
-            if extract.load['wavecalfile'] is not None:
-
-                badpixelinfo['atmosphere'] = extract.state['atmosphere']
-
-        else:
-
-            badpixelinfo = None
-
-        # Now optimal extraction
-            
-        if optimal_extraction is True:
-
-            # Set badpixelinfo to None since it isn't redundant
-            
-            badpixelinfo = None
-
-            optimalinfo = {'images':np.asarray(extract.state['rectorders'])[z],
-                           'psfradius':extract.parameters['psfradius'],
-                           'usemeanprofile':use_mean_profile,
-                           'mask':extract.state['bad_pixel_mask'],
-                           'thresh':bad_pixel_thresh}
-
-            # Add the atmospheric transmission if a wavecal file was used.
-                
-            if extract.load['wavecalfile'] is not None:
-
-                optimalinfo['atmosphere'] = extract.state['atmosphere']
-                    
-        else:
-
-            optimalinfo = None
-        
-        # Do the extraction
-        
-        spectra = extract_pointsource_1dxd(extract.state['workimage'],
-                                           extract.state['varimage'],
-                                           extract.state['ordermask'],
-                                           extract.state['orders'][z],
-                                           extract.state['wavecal'],
-                                           extract.state['spatcal'],
-                                           extract.state['tracecoeffs'],
-                                           extract.state['apradii'],
-                                           extract.state['apsigns'],
-                                     linmax_bitmask=extract.state['maskimage'],
-                                           badpixel_info=badpixelinfo,
-                                           optimal_info=optimalinfo,
-                                           background_info=psbginfo,
-                                           verbose=verbose)
->>>>>>> 4b1ec4f4
 
     else:
 
@@ -353,6 +266,7 @@
                                         extract.state['tracecoeffs'],
                                         extract.state['apradii'],
                                         extract.state['apsigns'],
+                                     linmax_bitmask=extract.state['maskimage'],
                                         badpixel_info=badpixelinfo,
                                         optimal_info=optimalinfo,
                                         background_info=psbginfo,
