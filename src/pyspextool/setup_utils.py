import os
from astropy.io import fits
import numpy as np
import logging
from pyspextool import config as setup
from pyspextool.io.read_instrument_file import read_instrument_file
from pyspextool.io.check import check_parameter, check_path, check_file
from pyspextool.plot.plot_image import plot_image

try:
    from importlib.resources import files  # Python 3.10+
except ImportError:
    from importlib_resources import files  # Python <=3.9


logging.basicConfig(format='%(levelname)s: %(message)s', level=logging.INFO)


def pyspextool_setup(instrument=setup.state['instruments'][0],
                     raw_path=None, cal_path=None, proc_path=None,
                     qa_path=None, verbose=True, qa_extension=None,
                     qa_file=None, qa_plot=None):
    """
    Set the pyspextool instrument and paths

    Parameters
    ----------
    instrument : str, optional
        The name of the instrument.  Must be one of 
        config.setup['instruments'].
    
    raw_path : str, optional
        The path to the raw directory.

    cal_path : str, optional
        The path to the calibration directory.

    proc_path : str, optional
        The path to the processed directory.

    qa_path : str, optional
        The path to the quality assurance directory.

    raw_path : str, optional
        The path to the quality assurance directory.

    verbose : bool, default = True
        Set to report the setup results.

    qa_extension : {None, True, False}, optional
        Set True/False to override setup.state['qa_extension']

    qa_file : {None, True, False}, optional
        Set True/False to override setup.state['qa_file']

    qa_plot : {None, True, False}, optional
        Set True/False to override setup.state['qa_plot']

    Returns
    -------
    None

    """

    #
    # We are not going to check parameters because the two routines we
    # call do so.
    #

    if instrument is not None:
        set_instrument(instrument)

    if verbose is True:
        logging.getLogger().setLevel(logging.DEBUG)
    else:
        logging.getLogger().setLevel(logging.INFO)

    set_parameters(raw_path=raw_path, cal_path=cal_path, proc_path=proc_path,
                   qa_path=qa_path, verbose=verbose, qa_extension=qa_extension,
                   qa_file=qa_file, qa_plot=qa_plot)


def set_parameters(raw_path=None, cal_path=None, proc_path=None, qa_path=None,
                   verbose=True, qa_extension=None, qa_plot=None, qa_file=None):
    """
    Set the pyspextool parameters

    Parameters
    ----------
    raw_path : str, optional
        The path to the raw directory.

    cal_path : str, optional
        The path to the calibration directory.

    proc_path : str, optional
        The path to the processed directory.

    qa_path : str, optional
        The path to the quality assurance directory.

    verbose : {True, False}, optional
        Set to True/False to override config.state['verbose'] in the 
        pyspextool config file. 

    qa_extension : {None, 'pdf', 'png'}, optional
        Set to override setup.state['qa_extension']

    qa_plot : {None, True, False}, optional
        Set to True/False to override config.state['qa_plot'] in the 
        pyspextool config file.  If set to True, quality assurance 
        plots will be interactively generated.

    qa_file : {None, True, False}, optional
        Set to True/False to override config.state['qa_file'] in the 
        pyspextool config file.  If set to True, quality assurance 
        plots will be written to disk.

    Returns
    -------
    None

    """

    #
    # Check parameters
    #

    check_parameter('set_parameters', 'raw_path', raw_path, ['str', 'NoneType'])

    check_parameter('set_parameters', 'cal_path', cal_path, ['str', 'NoneType'])

    check_parameter('set_parameters', 'proc_path', proc_path,
                    ['str', 'NoneType'])

    check_parameter('set_parameters', 'qa_path', qa_path, ['str', 'NoneType'])

    check_parameter('set_parameters', 'verbose', verbose, 'bool')

    check_parameter('set_parameters', 'qa_extension', qa_extension,
                    ['NoneType', 'str'],
                    possible_values=setup.state['qa_extensions'])

    check_parameter('set_parameters', 'qa_plot', qa_plot, ['NoneType', 'bool'])

    check_parameter('set_parameters', 'qa_file', qa_file, ['NoneType', 'bool'])
    #
    # Load the .pyspextool file if it exists.
    #

    # Change to use the current working directory rather than HOME
    # home_path = os.path.expanduser('~')
    # file_name = '.pyspextool_' + setup.state['instrument'] + '.dat'
    # full_path = os.path.join(home_path, file_name)

    # Does the file exist?

    # if os.path.isfile(full_path) is True:

    #     # Yes.  Load the previous paths.

    #     f = open(full_path, 'r')
    #     paths = []

    #     for line in f:
    #         paths.append(line.strip())

    #     setup.state['raw_path'] = paths[0]
    #     setup.state['cal_path'] = paths[1]
    #     setup.state['proc_path'] = paths[2]
    #     setup.state['qa_path'] = paths[3]

    # else:

    #     # No.  Use the current working directory

    # Should only use the current working directory if the user has not defined the paths
    cwd = os.path.abspath(os.getcwd())

    # #
    # Now let's modify the paths based on the user requests.
    #

    if raw_path is not None:
        raw_path = check_path(raw_path, make_absolute=True)
        setup.state['raw_path'] = raw_path
<<<<<<< HEAD
        logging.debug(f'Set raw_path to {raw_path}')   
=======
    else:
        setup.state['raw_path'] = cwd
>>>>>>> da59f2ab

    if cal_path is not None:
        try:
            cal_path = check_path(cal_path, make_absolute=True)
<<<<<<< HEAD
            logging.debug(f'Set cal_path to {cal_path}')
        except ValueError:
            os.mkdir(cal_path)
            cal_path = check_path(cal_path, make_absolute=True)
            logging.info(f'Created cal_path directory {cal_path}')

        setup.state['cal_path'] = cal_path
        
=======
            # logging.debug(f'Set cal_path to {cal_path}')
        except ValueError:
            os.mkdir(cal_path)
            cal_path = check_path(cal_path, make_absolute=True)
            #logging.info(f'Created cal_path directory {cal_path}')
        setup.state['cal_path'] = cal_path
    else:
        setup.state['cal_path'] = cwd
>>>>>>> da59f2ab

    if proc_path is not None:
        proc_path = check_path(proc_path, make_absolute=True)
        setup.state['proc_path'] = proc_path
    else:
        setup.state['proc_path'] = cwd

    if qa_path is not None:
        try:
            qa_path = check_path(qa_path, make_absolute=True)
<<<<<<< HEAD
            logging.debug(f'Set qa_path to {qa_path}')
        except ValueError:
            os.mkdir(qa_path)
            qa_path = check_path(qa_path, make_absolute=True)
            logging.info(f'Created qa_path directory {qa_path}')    
            
=======
            # logging.debug(f'Set qa_path to {qa_path}')
        except ValueError:
            os.mkdir(qa_path)
            qa_path = check_path(qa_path, make_absolute=True)
            # logging.info(f'Created qa_path directory {qa_path}')   
>>>>>>> da59f2ab
        setup.state['qa_path'] = qa_path
    else:
        setup.state['qa_path'] = cwd


    #
    # Now write the paths to the user home directory
    #

<<<<<<< HEAD
    dat_file_name = f".pyspextool_{setup.state['instrument']}.dat"
    f = open(os.path.join(home_path, dat_file_name), 'w')
    f.write('%s \n' % setup.state['raw_path'])
    f.write('%s \n' % setup.state['cal_path'])
    f.write('%s \n' % setup.state['proc_path'])
    f.write('%s \n' % setup.state['qa_path'])
    f.close()
=======
    # f = open(os.path.join(home_path, '.pyspextool_' + \
    #                       setup.state['instrument'] + '.dat'), 'w')
    # f.write('%s \n' % setup.state['raw_path'])
    # f.write('%s \n' % setup.state['cal_path'])
    # f.write('%s \n' % setup.state['proc_path'])
    # f.write('%s \n' % setup.state['qa_path'])
    # f.close()
>>>>>>> da59f2ab

    logging.info(f'Created {dat_file_name} in {home_path}')

    # Set the qa extension filetype

    setup.state['qa_extension'] = qa_extension

    #
    # Check defaults
    #

    if qa_file is not None:
        setup.state['qa_file'] = qa_file

    if qa_plot is not None:
        setup.state['qa_plot'] = qa_plot

    if qa_extension is not None:

        setup.state['qa_extension'] = qa_extension

    else:

        setup.state['qa_extension'] = setup.state['qa_extensions'][0]
            
    # Set the verbose

    setup.state['verbose'] = verbose

    msg = f"""
    Pyspextool Setup
    ----------------
    Instrument: {setup.state['instrument']}

    Rawpath: {setup.state['raw_path']}
    Calpath: {setup.state['cal_path']}
    Procpath: {setup.state['proc_path']}
    Qapath: {setup.state['qa_path']}

    QA Extension: {setup.state['qa_extension']}
    QA Plot: {setup.state['qa_plot']}
    QA File: {setup.state['qa_file']}
    """

    # if verbose is True:
    #    print(msg)

    logging.debug(msg)


def set_instrument(instrument_name):

    """
    Set the instrument.

    Parameters
    ----------
    instrument_name : str
        The name of the instrument.

    Returns
    -------
    None

    """

    if instrument_name is None:
        instrument_name = setup.state['instruments'][0]

    #
    # Check parameter and store results
    #

    check_parameter('set_instrument', 'instrument_name', instrument_name,
                    'str')

    setup.state['instrument'] = instrument_name

    #
    # Set the package path
    #

    setup.state['package_path'] = str(files('pyspextool'))

    #
    # Check to make sure the instrument path exists
    #

    instrument_data_path = os.path.join(setup.state['package_path'],
                                        'instrument_data',
                                        instrument_name + '_dir')
    data_path = os.path.join(setup.state['package_path'],
                                        'data')

    check_path(instrument_data_path)
    check_path(data_path)

    setup.state['instrument_path'] = instrument_data_path

    #
    # Now get the instrument file and load
    #

    instrument_info_file = os.path.join(instrument_data_path,
                                        instrument_name + '.dat')

    check_file(instrument_info_file)

    instrument_info = read_instrument_file(instrument_info_file)

    if instrument_name in ['uspex', 'spex']:
        setup.state['irtf'] = True

    # Fill out the state variables

    setup.state['suffix'] = instrument_info['SUFFIX']

    setup.state['nint'] = instrument_info['NINT']

    setup.state['extract_keywords'] = instrument_info['XSPEXTOOL_KEYWORDS']

    setup.state['combine_keywords'] = instrument_info['COMBINE_KEYWORDS']

    setup.state['telluric_keywords'] = instrument_info['TELLURIC_KEYWORDS']   

    # Now store linearity numbers

    setup.state['lincormax'] = instrument_info['LINCORMAX']
    setup.state['linearity_info'] = {'max': setup.state['lincormax'],
                                     'bit': 0}

    # Get the bad pixel mask

    bad_pixel_mask_file = os.path.join(instrument_data_path,
                                       setup.state['instrument'] + \
                                       '_bdpxmk.fits')

    check_file(bad_pixel_mask_file)

    try:
        setup.state['raw_bad_pixel_mask'] = fits.getdata(bad_pixel_mask_file)
    except OSError as e:
        print('Error: ', e)
        print('Could not open bad pixel mask file: ', bad_pixel_mask_file)
        print('Check that you have the actual 2.1 MB file and not a symbolic link.')
        

    #
    # Grab the Spextool keywords
    #

    keywords_path = os.path.join(data_path, 'pyspextool_keywords.dat')

    keywords = np.loadtxt(keywords_path, comments='#', dtype='str').tolist()

    setup.state['pyspextool_keywords'] = keywords

    logging.info("Instrument state set to somethnig else")<|MERGE_RESOLUTION|>--- conflicted
+++ resolved
@@ -184,17 +184,13 @@
     if raw_path is not None:
         raw_path = check_path(raw_path, make_absolute=True)
         setup.state['raw_path'] = raw_path
-<<<<<<< HEAD
         logging.debug(f'Set raw_path to {raw_path}')   
-=======
     else:
         setup.state['raw_path'] = cwd
->>>>>>> da59f2ab
 
     if cal_path is not None:
         try:
             cal_path = check_path(cal_path, make_absolute=True)
-<<<<<<< HEAD
             logging.debug(f'Set cal_path to {cal_path}')
         except ValueError:
             os.mkdir(cal_path)
@@ -202,17 +198,8 @@
             logging.info(f'Created cal_path directory {cal_path}')
 
         setup.state['cal_path'] = cal_path
-        
-=======
-            # logging.debug(f'Set cal_path to {cal_path}')
-        except ValueError:
-            os.mkdir(cal_path)
-            cal_path = check_path(cal_path, make_absolute=True)
-            #logging.info(f'Created cal_path directory {cal_path}')
-        setup.state['cal_path'] = cal_path
     else:
         setup.state['cal_path'] = cwd
->>>>>>> da59f2ab
 
     if proc_path is not None:
         proc_path = check_path(proc_path, make_absolute=True)
@@ -223,30 +210,20 @@
     if qa_path is not None:
         try:
             qa_path = check_path(qa_path, make_absolute=True)
-<<<<<<< HEAD
             logging.debug(f'Set qa_path to {qa_path}')
         except ValueError:
             os.mkdir(qa_path)
             qa_path = check_path(qa_path, make_absolute=True)
             logging.info(f'Created qa_path directory {qa_path}')    
             
-=======
-            # logging.debug(f'Set qa_path to {qa_path}')
-        except ValueError:
-            os.mkdir(qa_path)
-            qa_path = check_path(qa_path, make_absolute=True)
-            # logging.info(f'Created qa_path directory {qa_path}')   
->>>>>>> da59f2ab
         setup.state['qa_path'] = qa_path
     else:
         setup.state['qa_path'] = cwd
 
-
     #
     # Now write the paths to the user home directory
     #
 
-<<<<<<< HEAD
     dat_file_name = f".pyspextool_{setup.state['instrument']}.dat"
     f = open(os.path.join(home_path, dat_file_name), 'w')
     f.write('%s \n' % setup.state['raw_path'])
@@ -254,15 +231,6 @@
     f.write('%s \n' % setup.state['proc_path'])
     f.write('%s \n' % setup.state['qa_path'])
     f.close()
-=======
-    # f = open(os.path.join(home_path, '.pyspextool_' + \
-    #                       setup.state['instrument'] + '.dat'), 'w')
-    # f.write('%s \n' % setup.state['raw_path'])
-    # f.write('%s \n' % setup.state['cal_path'])
-    # f.write('%s \n' % setup.state['proc_path'])
-    # f.write('%s \n' % setup.state['qa_path'])
-    # f.close()
->>>>>>> da59f2ab
 
     logging.info(f'Created {dat_file_name} in {home_path}')
 
