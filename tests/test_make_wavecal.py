--- conflicted
+++ resolved
@@ -5,17 +5,6 @@
 
 def test_make_wavecal():
 
-<<<<<<< HEAD
-    ps.pyspextool_setup(raw_path='tests/test_data/uspex-prism/data/',
-                        qa_path='tests/test_data/uspex-prism/qa/',
-                        cal_path='tests/test_data/uspex-prism/cals/',
-                        proc_path='tests/test_data/uspex-prism/proc/',
-                        verbose=True, qa_show=False, qa_write=True,
-                        qa_extension='.pdf')
-    
-    ps.extract.make_flat(['sbd.2022B046.221019.flat.','15-19'],'flat15-19',
-                          verbose=True)
-=======
     ps.pyspextool_setup(
         raw_path="tests/test_data/raw/uspex-prism/data/",
         qa_path="tests/test_data/raw/uspex-prism/qa/",
@@ -26,7 +15,6 @@
         qa_write=True,
         qa_extension=".png",
     )
->>>>>>> 076416f2
 
     ps.extract.make_flat(
         ["sbd.2022B046.221019.flat.", "15-19"], "flat15-19", verbose=True
@@ -39,27 +27,15 @@
         use_stored_solution=False,
     )
 
-<<<<<<< HEAD
     fits_files = glob.glob(os.path.join('tests/test_data/uspex-prism/cals/',
                                         "wavecal*.fits"))
 
     png_files = glob.glob(os.path.join('tests/test_data/uspex-prism/qa/',
-                                       "wavecal*.pdf"))    
+                                       "wavecal*.png"))    
 
     assert len(fits_files) == 1
     assert len(png_files) == 2
     
-=======
-    fits_files = glob.glob(
-        os.path.join("tests/test_data/raw/uspex-prism/cals/", "*.fits")
-    )
-
-    png_files = glob.glob(os.path.join("tests/test_data/raw/uspex-prism/qa/", "*.png"))
-
-    assert len(fits_files) == 2
-    assert len(png_files) == 4
-
->>>>>>> 076416f2
     # CLEANUP
     # remove generated files
     for files in fits_files + png_files:
